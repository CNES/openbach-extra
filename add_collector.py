#!/usr/bin/env python3

# OpenBACH is a generic testbed able to control/configure multiple
# network/physical entities (under test) and collect data from them. It is
# composed of an Auditorium (HMIs), a Controller, a Collector and multiple
# Agents (one for each network entity that wants to be tested).
#
#
# Copyright © 2016 CNES
#
#
# This file is part of the OpenBACH testbed.
#
#
# OpenBACH is a free software : you can redistribute it and/or modify it under
# the terms of the GNU General Public License as published by the Free Software
# Foundation, either version 3 of the License, or (at your option) any later
# version.
#
# This program is distributed in the hope that it will be useful, but WITHOUT
# ANY WARRANTY, without even the implied warranty of MERCHANTABILITY or FITNESS
# FOR A PARTICULAR PURPOSE. See the GNU General Public License for more
# details.
#
# You should have received a copy of the GNU General Public License along with
# this program. If not, see http://www.gnu.org/licenses/.


"""Call the openbach-function add_collector"""


__author__ = 'Viveris Technologies'
__credits__ = '''Contributors:
 * Adrien THIBAUD <adrien.thibaud@toulouse.viveris.com>
 * Mathias ETTINGER <mathias.ettinger@toulouse.viveris.com>
'''


<<<<<<< HEAD
import argparse
from frontend import add_collector, state_collector, pretty_wait


if __name__ == "__main__":
    # Define Usage
    parser = argparse.ArgumentParser(
            description='OpenBach - Add Collector',
            formatter_class=argparse.ArgumentDefaultsHelpFormatter)
    parser.add_argument('collector_ip', help='IP Address of the Collector')
    parser.add_argument('username', help='Username of the Collector')
    parser.add_argument('password', help='Password of the Collector')
    parser.add_argument('name', help='Name of the Collector')
    parser.add_argument(
            '-l', '--logs-port', type=int,
            help='Port for the logs')
    parser.add_argument(
            '-s', '--stats-port', type=int,
            help='Port for the Stats')

    # get args
    args = parser.parse_args()
    collector = args.collector_ip
    username = args.username
    password = args.password
    name = args.name
    logs_port = args.logs_port
    stats_port = args.stats_port

    add_collector(collector, username, password, name, logs_port, stats_port)
    pretty_wait(state_collector, status='add',  address=collector_ip)
=======
import getpass
from functools import partial

from frontend import FrontendBase


class AddCollector(FrontendBase):
    def __init__(self):
        super().__init__('OpenBACH — Add Collector')
        self.parser.add_argument(
                'collector',
                help='IP address of the collector')
        self.parser.add_argument(
                'name',
                help='name of the agent installed on the collector')
        self.parser.add_argument(
                '-l', '--logs-port', type=int,
                help='port for the logs')
        self.parser.add_argument(
                '-s', '--stats-port', type=int,
                help='port for the stats')
        self.parser.add_argument(
                '-u', '--user',
                help='username to connect as on the collector-to-be '
                'if the SSH key of the controller cannot be used to '
                'connect to the openbach user on the machine.')

    def parse(self, args=None):
        super().parse(args)
        username = self.args.user
        password = None
        if username is not None:
            address = self.args.collector
            prompt = 'Password for {} on {}: '.format(username, address)
            password = getpass.getpass(prompt)
        self.args.password = password

    def execute(self, show_response_content=True):
        collector = self.args.collector
        name = self.args.name
        logs_port = self.args.logs_port
        stats_port = self.args.stats_port
        username = self.args.user
        password = self.args.password

        action = self.request
        if logs_port is not None:
            action = partial(action, logs_port=logs_port)
        if stats_port is not None:
            action = partial(action, stats_port=stats_port)
        action('POST', 'collector', show_response_content=False,
               username=username, password=password,
               address=collector, name=name)
        self.wait_for_success('add', show_response_content)

    def query_state(self):
        address = self.args.collector
        return self.request(
                'GET', 'collector/{}/state/'.format(address),
                show_response_content=False)


if __name__ == '__main__':
    AddCollector.autorun()
>>>>>>> 491994ad
<|MERGE_RESOLUTION|>--- conflicted
+++ resolved
@@ -36,39 +36,6 @@
 '''
 
 
-<<<<<<< HEAD
-import argparse
-from frontend import add_collector, state_collector, pretty_wait
-
-
-if __name__ == "__main__":
-    # Define Usage
-    parser = argparse.ArgumentParser(
-            description='OpenBach - Add Collector',
-            formatter_class=argparse.ArgumentDefaultsHelpFormatter)
-    parser.add_argument('collector_ip', help='IP Address of the Collector')
-    parser.add_argument('username', help='Username of the Collector')
-    parser.add_argument('password', help='Password of the Collector')
-    parser.add_argument('name', help='Name of the Collector')
-    parser.add_argument(
-            '-l', '--logs-port', type=int,
-            help='Port for the logs')
-    parser.add_argument(
-            '-s', '--stats-port', type=int,
-            help='Port for the Stats')
-
-    # get args
-    args = parser.parse_args()
-    collector = args.collector_ip
-    username = args.username
-    password = args.password
-    name = args.name
-    logs_port = args.logs_port
-    stats_port = args.stats_port
-
-    add_collector(collector, username, password, name, logs_port, stats_port)
-    pretty_wait(state_collector, status='add',  address=collector_ip)
-=======
 import getpass
 from functools import partial
 
@@ -132,5 +99,4 @@
 
 
 if __name__ == '__main__':
-    AddCollector.autorun()
->>>>>>> 491994ad
+    AddCollector.autorun()