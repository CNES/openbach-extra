#!/usr/bin/env python3
# -*- coding: utf-8 -*-

# OpenBACH is a generic testbed able to control/configure multiple
# network/physical entities (under test) and collect data from them. It is
# composed of an Auditorium (HMIs), a Controller, a Collector and multiple
# Agents (one for each network entity that wants to be tested).
#
#
# Copyright © 2016-2020 CNES
#
#
# This file is part of the OpenBACH testbed.
#
#
# OpenBACH is a free software : you can redistribute it and/or modify it under
# the terms of the GNU General Public License as published by the Free Software
# Foundation, either version 3 of the License, or (at your option) any later
# version.
#
# This program is distributed in the hope that it will be useful, but WITHOUT
# ANY WARRANTY, without even the implied warranty of MERCHANTABILITY or FITNESS
# FOR A PARTICULAR PURPOSE. See the GNU General Public License for more
# details.
#
# You should have received a copy of the GNU General Public License along with
# this program. If not, see http://www.gnu.org/licenses/.


"""Call the openbach-function push_file"""


__author__ = 'Viveris Technologies'
__credits__ = '''Contributors:
 * Adrien THIBAUD <adrien.thibaud@toulouse.viveris.com>
 * Mathias ETTINGER <mathias.ettinger@toulouse.viveris.com>
'''


from argparse import FileType

from auditorium_scripts.frontend import FrontendBase, pretty_print


class PushFile(FrontendBase):
    def __init__(self):
        super().__init__('OpenBACH — Push File')
<<<<<<< HEAD
        self.parser.add_argument('agent_address', help='IP address of the agent')
        self.parser.add_argument(
                'remote_path',
                help='path where the file should be pushed')
        group = self.parser.add_mutually_exclusive_group(required=True)
        group.add_argument('--path', help='path of the file on the controller')
=======
        subparsers = self.parser.add_subparsers(title='action', help='action to perform')
        subparsers.required = True

        send = subparsers.add_parser('send', help='send file directly onto an agent')
        send.add_argument('agent', help='IP address of the agent')
        send.add_argument('remote_path', nargs='+', help='path where the file should be pushed')
        group = send.add_mutually_exclusive_group(required=True)
        group.add_argument('--path', nargs='+', help='path of the file on the controller')
>>>>>>> 113a632b
        group.add_argument(
                '--local-file', type=FileType('r'),
                help='path of a file on the current '
                'computer to be sent to the agent')
        send.add_argument('--user', nargs='+', help='owner under which to push the file on the agent')
        send.add_argument('--group', nargs='+', help='group name under which to push the file on the agent')
        send.set_defaults(keep=False)

<<<<<<< HEAD
    def execute(self, show_response_content=True):
        agent = self.args.agent_address
        remote_path = self.args.remote_path
        local_path = self.args.path
=======
        keep = subparsers.add_parser('store', help='store file on the controller for future use')
        keep.add_argument('local_file', type=FileType('r'), help='path of the file to send to the controller')
        keep.add_argument('remote_path', help='path where the file should be stored')
        keep.set_defaults(keep=True)
>>>>>>> 113a632b

    def execute(self, show_response_content=True):
        keep = self.args.keep
        form_data = {
                'path': self.args.remote_path,
                'keep_file': keep,
        }

        if not keep:
            users = self.args.user
            if users:
                if len(self.args.remote_path) != len(users):
                    self.parser.error('users and remote paths length mismatch')
                form_data['users'] = users
            groups = self.args.group
            if groups:
                if len(self.args.remote_path) != len(groups):
                    self.parser.error('groups and remote paths length mismatch')
                form_data['groups'] = groups
            form_data['agent_ip'] = self.args.agent

        local_file = self.args.local_file
        if local_file is not None:
            with local_file:
                response = self.session.post(
                        self.base_url + 'file',
                        data=form_data,
                        files={'file': local_file})
        else:
            path = self.args.path
            if len(self.args.remote_path) != len(path):
                self.parser.error('local and remote paths length mismatch')
            form_data['local_path'] = path
            response = self.session.post(self.base_url + 'file', json=form_data)

        if show_response_content:
            pretty_print(response)
        return response


if __name__ == '__main__':
    PushFile.autorun()<|MERGE_RESOLUTION|>--- conflicted
+++ resolved
@@ -45,23 +45,14 @@
 class PushFile(FrontendBase):
     def __init__(self):
         super().__init__('OpenBACH — Push File')
-<<<<<<< HEAD
-        self.parser.add_argument('agent_address', help='IP address of the agent')
-        self.parser.add_argument(
-                'remote_path',
-                help='path where the file should be pushed')
-        group = self.parser.add_mutually_exclusive_group(required=True)
-        group.add_argument('--path', help='path of the file on the controller')
-=======
         subparsers = self.parser.add_subparsers(title='action', help='action to perform')
         subparsers.required = True
 
         send = subparsers.add_parser('send', help='send file directly onto an agent')
-        send.add_argument('agent', help='IP address of the agent')
+        send.add_argument('agent_address', help='IP address of the agent')
         send.add_argument('remote_path', nargs='+', help='path where the file should be pushed')
         group = send.add_mutually_exclusive_group(required=True)
         group.add_argument('--path', nargs='+', help='path of the file on the controller')
->>>>>>> 113a632b
         group.add_argument(
                 '--local-file', type=FileType('r'),
                 help='path of a file on the current '
@@ -70,17 +61,10 @@
         send.add_argument('--group', nargs='+', help='group name under which to push the file on the agent')
         send.set_defaults(keep=False)
 
-<<<<<<< HEAD
-    def execute(self, show_response_content=True):
-        agent = self.args.agent_address
-        remote_path = self.args.remote_path
-        local_path = self.args.path
-=======
         keep = subparsers.add_parser('store', help='store file on the controller for future use')
         keep.add_argument('local_file', type=FileType('r'), help='path of the file to send to the controller')
         keep.add_argument('remote_path', help='path where the file should be stored')
         keep.set_defaults(keep=True)
->>>>>>> 113a632b
 
     def execute(self, show_response_content=True):
         keep = self.args.keep
@@ -100,7 +84,7 @@
                 if len(self.args.remote_path) != len(groups):
                     self.parser.error('groups and remote paths length mismatch')
                 form_data['groups'] = groups
-            form_data['agent_ip'] = self.args.agent
+            form_data['agent_ip'] = self.args.agent_address
 
         local_file = self.args.local_file
         if local_file is not None:
