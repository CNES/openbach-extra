#!/usr/bin/env python3
# -*- coding: utf-8 -*-

# OpenBACH is a generic testbed able to control/configure multiple
# network/physical entities (under test) and collect data from them. It is
# composed of an Auditorium (HMIs), a Controller, a Collector and multiple
# Agents (one for each network entity that wants to be tested).
#
#
# Copyright © 2016-2019 CNES
#
#
# This file is part of the OpenBACH testbed.
#
#
# OpenBACH is a free software : you can redistribute it and/or modify it under
# the terms of the GNU General Public License as published by the Free Software
# Foundation, either version 3 of the License, or (at your option) any later
# version.
#
# This program is distributed in the hope that it will be useful, but WITHOUT
# ANY WARRANTY, without even the implied warranty of MERCHANTABILITY or FITNESS
# FOR A PARTICULAR PURPOSE. See the GNU General Public License for more
# details.
#
# You should have received a copy of the GNU General Public License along with
# this program. If not, see http://www.gnu.org/licenses/.


"""Call the openbach-function uninstall_jobs"""


__author__ = 'Viveris Technologies'
__credits__ = '''Contributors:
 * Adrien THIBAUD <adrien.thibaud@toulouse.viveris.com>
 * Mathias ETTINGER <mathias.ettinger@toulouse.viveris.com>
'''


<<<<<<< HEAD
import inspect
import argparse
=======
>>>>>>> b9ed3d20
import itertools
import threading

from auditorium_scripts.frontend import FrontendBase
from auditorium_scripts.state_job import StateJob


class WaitForUninstall(threading.Thread):
    def run(self):
        try:
            result = self._run()
        except Exception as e:
            self._exception = e
        else:
            self._exception = None
            self._result = result


    def _run(self):
        signature = inspect.signature(lambda state_job, show_response_content=None: None)
        arguments = signature.bind(*self._args, **self._kwargs)
        arguments.apply_defaults()

        state_job = arguments.arguments['state_job']
        show = arguments.arguments['show_response_content']
        if show is None:
            return state_job.wait_for_success('uninstall')
        else:
            return state_job.wait_for_success('uninstall', show_response_content=show)

    def join(self, timeout=None):
        super().join(timeout)
        if self._exception is not None:
            raise self._exception
        return self._result


class UninstallJobs(FrontendBase):
    def __init__(self):
        super().__init__('OpenBACH — Uninstall Jobs')
        self.parser.add_argument(
                '-j', '--job-name', '--job', metavar='NAME', action='append',
                nargs='+', required=True, help='Name of the Jobs to install '
                'on the next agent. May be specified several times to '
                'install different sets of jobs on different agents.')
        self.parser.add_argument(
                '-a', '--agent-address', '--agent', metavar='ADDRESS',
                action='append', nargs='+', required=True, help='IP address '
                'of the agent where the next set of jobs should be installed. '
                'May be specified several times to install different sets of '
                'jobs on different agents.')
        self.parser.add_argument(
                '-l', '--launch', '--launch-only', action='store_true',
                help='do not wait until installation of the jobs completes '
                'on each agent; return as soon as orders have been sent.')

    def parse(self, args=None):
        super().parse(args)
        jobs = self.args.job_name
        agents = self.args.agent_address

        if len(jobs) != len(agents):
            self.parser.error('-j and -a arguments should appear by pairs')

    def execute(self, show_response_content=True):
        jobs_names = self.args.job_name
        agents_ips = self.args.agent_address
        launch_only = self.args.launch
        check_status = len(jobs_names) == 1

        responses = [
                self.request(
                    'POST', 'job', action='uninstall',
                    names=jobs, addresses=agents,
                    show_response_content=launch_only and show_response_content,
                    check_status=check_status)
                for agents, jobs in zip(agents_ips, jobs_names)
        ]

        if launch_only:
            if show_response_content and not check_status:
                for response in responses:
                    response.raise_for_status()
        else:
            threads = list(self._start_monitoring(show_response_content))
            responses = [thread.join() for thread in threads]

        return responses

    def _start_monitoring(self, show_response_content=True):
        for agents, jobs in zip(self.args.agent_address, self.args.job_name):
            for agent, job in itertools.product(agents, jobs):
                state_job = self.share_state(StateJob)
                state_job.args.job_name = job
                state_job.args.agent_address = agent
                thread = WaitForUninstall(args=(state_job, show_response_content))
                thread.start()
                yield thread


if __name__ == '__main__':
    UninstallJobs.autorun()<|MERGE_RESOLUTION|>--- conflicted
+++ resolved
@@ -37,11 +37,7 @@
 '''
 
 
-<<<<<<< HEAD
 import inspect
-import argparse
-=======
->>>>>>> b9ed3d20
 import itertools
 import threading
 
