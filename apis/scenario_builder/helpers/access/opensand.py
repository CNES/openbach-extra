#!/usr/bin/env python3
# -*- coding: utf-8 -*-

#   OpenBACH is a generic testbed able to control/configure multiple
#   network/physical entities (under test) and collect data from them. It is
#   composed of an Auditorium (HMIs), a Controller, a Collector and multiple
#   Agents (one for each network entity that wants to be tested).
#
#
#   Copyright © 2016−2019 CNES
#
#
#   This file is part of the OpenBACH testbed.
#
#
#   OpenBACH is a free software : you can redistribute it and/or modify it under
#   the terms of the GNU General Public License as published by the Free Software
#   Foundation, either version 3 of the License, or (at your option) any later
#   version.
#
#   This program is distributed in the hope that it will be useful, but WITHOUT
#   ANY WARRANTY, without even the implied warranty of MERCHANTABILITY or FITNESS
#   FOR A PARTICULAR PURPOSE. See the GNU General Public License for more
#   details.
#
#   You should have received a copy of the GNU General Public License along with
#   this program. If not, see http://www.gnu.org/licenses/.

""" Helpers of open_sand job """

import itertools

from ..network.ip_address import ip_address
from ..network.ip_route import ip_route


def opensand_network_ip(
        scenario, entity, address_mask,
        tap_name='opensand_tap', bridge_name='opensand_br',
        wait_finished=None, wait_launched=None, wait_delay=0):

    opensand = scenario.add_function(
            'start_job_instance',
            wait_finished=wait_finished,
            wait_launched=wait_launched,
            wait_delay=wait_delay)
    opensand.configure('opensand', entity, network={
        'tap_name': tap_name,
        'bridge_name': bridge_name,
        'ip': {'address_mask': address_mask},
    })

    return [opensand]


def opensand_network_ethernet(
        scenario, entity, interface,
        tap_name='opensand_tap', bridge_name='opensand_br',
        wait_finished=None, wait_launched=None, wait_delay=0):

    opensand = scenario.add_function(
            'start_job_instance',
            wait_finished=wait_finished,
            wait_launched=wait_launched,
            wait_delay=wait_delay)
    opensand.configure('opensand', entity, network={
        'tap_name': tap_name,
        'bridge_name': bridge_name,
        'eth': {'interface': interface},
    })

    return [opensand]


<<<<<<< HEAD
    opensand = scenario.add_function('start_job_instance',
                 wait_finished = wait_finished,
                 wait_launched = wait_launched,
                 wait_delay = wait_delay)
    opensand.configure('opensand', entity, network = {'tap_name': tap_name,
        'bridge_name' : bridge_name, 'clear': {}})
=======
def opensand_network_clear(
        scenario, entity,
        tap_name='opensand_tap', bridge_name='opensand_br',
        wait_finished=None, wait_launched=None, wait_delay=0):

    opensand = scenario.add_function(
            'start_job_instance',
            wait_finished=wait_finished,
            wait_launched=wait_launched,
            wait_delay=wait_delay)
    opensand.configure('opensand', entity, network={
        'tap_name': tap_name,
        'bridge_name': bridge_name,
        'action': 'clear',
    })
>>>>>>> d1a80991

    return [opensand]


def opensand_run(
        scenario, agent_entity, entity, configuration='/etc/opensand', 
        output_address='127.0.0.1', logs_port=63000, stats_port=63001,
        binaries_directory='/usr/bin', entity_id=None,
        emulation_address=None, interconnection_address=None, 
        wait_finished=None, wait_launched=None, wait_delay=0):

    opensand = scenario.add_function(
            'start_job_instance',
            wait_finished=wait_finished,
            wait_launched=wait_launched,
            wait_delay=wait_delay)

    run = {
            'configuration': configuration,
            'output_address': output_address,
            'logs_port': logs_port,
            'stats_port': stats_port,
            'binaries_directory': binaries_directory,
            entity: {'id': entity_id, 'emulation_address': emulation_address},
    }

    if entity == 'sat': 
        del run[entity]['id']
    elif entity == 'gw-phy':
        run[entity]['interconnection_address'] = interconnection_address
    elif entity == 'gw-net-acc':
        del run[entity]['emulation_address']
        run[entity]['interconnection_address'] = interconnection_address
    opensand.configure('opensand', agent_entity, run=run)

    return [opensand]


def configure_interfaces(
        scenario, entity, interfaces, ips,
        wait_finished=None, wait_launched=None, wait_delay=0):

    for interface, ip in zip(interfaces, ips):
        wait_finished = ip_address(
                scenario, entity, interface, 'add', ip,
                wait_finished=wait_finished,
                wait_launched=wait_launched,
                wait_delay=wait_delay)
        wait_launched = None
        wait_delay = 0

    return wait_finished


def configure_routing(
        scenario, entity, network_mask, ips, gateway_ips,
        wait_finished=None, wait_launched=None, wait_delay=0):

    wait_finished = opensand_network_ip(
            scenario, entity, network_mask,
            wait_finished=wait_finished,
            wait_launched=wait_launched,
            wait_delay=wait_delay)

    for ip, gateway_ip in zip(ips, gateway_ips):
        wait_finished = ip_route(scenario, entity, 'add', ip, gateway_ip, wait_finished=wait_finished)

    return wait_finished


def configure_satellite(
        scenario, entity, interface, ip,
        wait_finished=None, wait_launched=None, wait_delay=0):
    return configure_interfaces(
            scenario, entity, [interface], [ip],
            wait_finished=wait_finished,
            wait_launched=wait_launched,
            wait_delay=wait_delay)


def configure_terminal(
        scenario, entity, interfaces, ips, mask, lan_ips, gateway_ip,
        wait_finished=None, wait_launched=None, wait_delay=0):
    interfaces = configure_interfaces(
            scenario, entity, interfaces, ips,
            wait_finished=wait_finished,
            wait_launched=wait_launched,
            wait_delay=wait_delay)
    return configure_routing(
            scenario, entity, mask, lan_ips, itertools.repeat(gateway_ip),
            wait_finished=interfaces)


def configure_gateway_phy(
        scenario, entity, interfaces, ips,
        wait_finished=None, wait_launched=None, wait_delay=0):
    return configure_interfaces(
            scenario, entity, interfaces, ips,
            wait_finished=wait_finished,
            wait_launched=wait_launched,
            wait_delay=wait_delay)


def configure_gateway(
        scenario, entity, interfaces, ips, mask, lan_ips, gateway_ips,
        wait_finished=None, wait_launched=None, wait_delay=0):
    interfaces = configure_interfaces(
            scenario, entity, interfaces, ips,
            wait_finished=wait_finished,
            wait_launched=wait_launched,
            wait_delay=wait_delay)
    return configure_routing(
            scenario, entity, mask, lan_ips, gateway_ips,
            wait_finished=interfaces)


def configure_workstation(
        scenario, entity, interface, ip, lan_ip, gateway_ip,
        wait_finished=None, wait_launched=None, wait_delay=0):
    interface = ip_address(
            scenario, entity, interface, 'add', ip,
            wait_finished=wait_finished,
            wait_launched=wait_launched,
            wait_delay=wait_delay)
    return ip_route(
            scenario, entity, 'add', lan_ip, gateway_ip,
            wait_finished=interface)<|MERGE_RESOLUTION|>--- conflicted
+++ resolved
@@ -72,14 +72,6 @@
     return [opensand]
 
 
-<<<<<<< HEAD
-    opensand = scenario.add_function('start_job_instance',
-                 wait_finished = wait_finished,
-                 wait_launched = wait_launched,
-                 wait_delay = wait_delay)
-    opensand.configure('opensand', entity, network = {'tap_name': tap_name,
-        'bridge_name' : bridge_name, 'clear': {}})
-=======
 def opensand_network_clear(
         scenario, entity,
         tap_name='opensand_tap', bridge_name='opensand_br',
@@ -93,10 +85,8 @@
     opensand.configure('opensand', entity, network={
         'tap_name': tap_name,
         'bridge_name': bridge_name,
-        'action': 'clear',
+        'clear': {},
     })
->>>>>>> d1a80991
-
     return [opensand]
 
 
