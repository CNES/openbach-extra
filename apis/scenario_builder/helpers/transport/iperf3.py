--- conflicted
+++ resolved
@@ -34,47 +34,11 @@
         server_ip, port, duration, num_flows, tos=None,
         mtu=None, metrics_interval=1, congestion_control=None,
         wait_finished=None, wait_launched=None, wait_delay=0):
-<<<<<<< HEAD
-    server = scenario.add_function(
-            'start_job_instance',
-            wait_finished=wait_finished,
-            wait_launched=wait_launched,
-            wait_delay=wait_delay)
-    server.configure(
-            'iperf3', server_entity,
-            offset=0,
-            num_flows=num_flows,
-            reverse=True,
-            port=port,
-            metrics_interval=1.0,
-            server={
-                'exit': True,
-                'bind': server_ip,
-            })
-
-    client = scenario.add_function(
-            'start_job_instance',
-            wait_launched=[server],
-            wait_delay=2)
-    client.configure(
-            'iperf3', client_entity,
-            offset=0,
-            num_flows=num_flows,
-            reverse=True,
-            port=port,
-            client={
-                'server_ip': server_ip,
-                'duration_time': duration,
-                'tos': str(tos),
-                'tcp': {'mss': str(mtu)},
-            })
-=======
 
     server = iperf3_server(
             scenario, server_entity, server_ip, port,
             metrics_interval=metrics_interval, reverse=True, exit=True,
             wait_finished=wait_finished, wait_launched=wait_launched, wait_delay=wait_delay)
->>>>>>> e65fd67c
 
     iperf3_client(
             scenario, client_entity, server_ip, port, "tcp",
@@ -88,60 +52,21 @@
 
 def iperf3_rate_udp(
         scenario, client_entity, server_entity,
-<<<<<<< HEAD
-        server_ip, port, num_flows, duration, tos, bandwidth, udp_size,
-        wait_finished=None, wait_launched=None, wait_delay=0):
-    server = scenario.add_function(
-            'start_job_instance',
-            wait_finished=wait_finished,
-            wait_launched=wait_launched,
-            wait_delay=wait_delay)
-    server.configure(
-            'iperf3', server_entity,
-            offset=0,
-            num_flows=num_flows,
-            reverse=True,
-            port=port,
-            metrics_interval=1.0,
-            server={
-                'exit': True,
-                'bind': server_ip,
-            })
-
-    client = scenario.add_function(
-            'start_job_instance',
-            wait_launched=[server],
-            wait_delay=2)
-    client.configure(
-            'iperf3', client_entity,
-            offset=0,
-            num_flows=num_flows,
-            reverse=True,
-            port=port,
-            client={
-                'server_ip': server_ip,
-                'duration_time': duration,
-                'tos': str(tos),
-                'udp': {'bandwidth': str(bandwidth),
-                        'udp_size':str(udp_size)},
-            })
-=======
         server_ip, port, duration, num_flows=None,
-        tos=None, bandwidth=None, metrics_interval=1,
+        tos=None, bandwidth=None, udp_size=None, metrics_interval=1,
         wait_finished=None, wait_launched=None, wait_delay=0):
 
     server = iperf3_server(
             scenario, server_entity, server_ip, port,
             metrics_interval=metrics_interval, reverse=True, exit=True,
             wait_finished=wait_finished, wait_launched=wait_launched, wait_delay=wait_delay)
->>>>>>> e65fd67c
 
     iperf3_client(
             scenario, client_entity, server_ip, port,
             "udp", duration=duration, reverse=True,
             metrics_interval=metrics_interval,
             num_flows=num_flows, tos=tos,
-            udp_bandwidth=bandwidth,
+            udp_bandwidth=bandwidth, udp_size=udp_size,
             wait_launched=server, wait_delay=2)
 
     return server
@@ -152,44 +77,11 @@
         server_ip, port, transmitted_size, tos=None,
         mtu=None, metrics_interval=1, congestion_control=None,
         wait_finished=None, wait_launched=None, wait_delay=0):
-<<<<<<< HEAD
-    server = scenario.add_function(
-            'start_job_instance',
-            wait_finished=wait_finished,
-            wait_launched=wait_launched,
-            wait_delay=wait_delay)
-    server.configure(
-            'iperf3', server_entity,
-            offset=0,
-            port=port,
-            reverse=True,
-            server={
-                'exit': True,
-                'bind': server_ip,
-            })
-
-    client = scenario.add_function(
-            'start_job_instance',
-            wait_launched=[server],
-            wait_delay=2)
-    client.configure(
-            'iperf3', client_entity,
-            offset=0,
-            port=port,
-            reverse=True,
-            client={
-                'server_ip': server_ip,
-                'transmitted_size': transmitted_size,
-                'tos': str(tos),
-                'tcp': {'mss': str(mtu)},
-            })
-=======
 
     server = iperf3_server(
             scenario, server_entity, server_ip, port,
             exit=True, reverse=True, metrics_interval=metrics_interval,
             wait_finished=wait_finished, wait_launched=wait_launched, wait_delay=wait_delay)
->>>>>>> e65fd67c
 
     iperf3_client(
             scenario, client_entity, server_ip, port,
@@ -202,12 +94,8 @@
 
 
 def iperf3_server(
-<<<<<<< HEAD
-        scenario, server_entity, server_ip, port, reverse=True, exit=True,
-=======
         scenario, server_entity, server_ip, port,
         metrics_interval=1, reverse=True, exit=True,
->>>>>>> e65fd67c
         wait_finished=None, wait_launched=None, wait_delay=0):
 
     server = scenario.add_function(
@@ -222,10 +110,7 @@
             offset=0,
             port=port,
             reverse=reverse,
-<<<<<<< HEAD
-=======
             metrics_interval=metrics_interval,
->>>>>>> e65fd67c
             server={
                 'exit': exit,
                 'bind': server_ip,
@@ -236,15 +121,10 @@
 
 def iperf3_client(
         scenario, client_entity, server_ip, port,
-<<<<<<< HEAD
-        duration=None, num_flows=None, reverse=True, tos=None,
-        transmitted_size=None, tcp_mtu=None, udp_bandwidth=None,
-        udp_size=None,
-=======
         protocol, metrics_interval=1, duration=None,
         num_flows=None, tos=None, transmitted_size=None, reverse=True,
         congestion_control=None, tcp_mtu=None, udp_bandwidth=None,
->>>>>>> e65fd67c
+        udp_size=None,
         wait_finished=None, wait_launched=None, wait_delay=0):
 
     client = scenario.add_function(
@@ -263,18 +143,6 @@
         clients_parameters['transmitted_size'] = transmitted_size
     if duration is not None:
         clients_parameters['duration_time'] = duration
-<<<<<<< HEAD
-    if tcp_mtu is not None:
-        clients_parameters['tcp'] = {'mss': str(tcp_mtu)}
-    udp_parameters = {}
-    if udp_bandwidth is not None:
-        udp_parameters['bandwidth'] = str(bandwidth)
-    if udp_size is not None:
-        udp_parameters['udp_size'] = str(udp_size)
-    if udp_parameters:
-        clients_parameters['udp'] = udp_parameters
-=======
-
     clients_parameters[protocol] = {}
     if protocol == "tcp":
         if tcp_mtu is not None:
@@ -284,8 +152,9 @@
     elif protocol == "udp":
         if udp_bandwidth is not None:
             clients_parameters['udp']['bandwidth'] = str(udp_bandwidth)
+        if udp_size is not None:
+            clients_parameters['udp']['udp_size'] = str(udp_size)
 
->>>>>>> e65fd67c
     parameters = {
         "metrics_interval": metrics_interval,
         'port': port,
