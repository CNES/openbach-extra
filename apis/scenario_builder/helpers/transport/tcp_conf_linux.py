--- conflicted
+++ resolved
@@ -81,8 +81,4 @@
 
     function.configure('tcp_conf_linux', entity, **parameters)
 
-<<<<<<< HEAD
-    return [function]
-=======
-    return [function]
->>>>>>> 947a6383
+    return [function]