#!/usr/bin/env python3
# -*- coding: utf-8 -*-

#   OpenBACH is a generic testbed able to control/configure multiple
#   network/physical entities (under test) and collect data from them. It is
#   composed of an Auditorium (HMIs), a Controller, a Collector and multiple
#   Agents (one for each network entity that wants to be tested).
#
#
#   Copyright © 2016−2020 CNES
#
#
#   This file is part of the OpenBACH testbed.
#
#
#   OpenBACH is a free software : you can redistribute it and/or modify it under
#   the terms of the GNU General Public License as published by the Free Software
#   Foundation, either version 3 of the License, or (at your option) any later
#   version.
#
#   This program is distributed in the hope that it will be useful, but WITHOUT
#   ANY WARRANTY, without even the implied warranty of MERCHANTABILITY or FITNESS
#   FOR A PARTICULAR PURPOSE. See the GNU General Public License for more
#   details.
#
#   You should have received a copy of the GNU General Public License along with
#   this program. If not, see http://www.gnu.org/licenses/.


from scenario_builder import Scenario
from scenario_builder.scenarios import network_rate, network_delay, network_jitter, network_one_way_delay, network_packet_loss
from scenario_builder.openbach_functions import StartJobInstance, StartScenarioInstance

SCENARIO_NAME = 'network_global'
SCENARIO_DESCRIPTION = """This scenario is a wrapper for the following scenarios:
 - network_delay,
 - network_one_way_delay
 - network_jitter
 - network_rate
 - network_packet_loss
 NB : client = traffic sender and server = traffic receiver
It is a general network QoS metrics scenario.
"""


def build(
        server_entity, client_entity, server_ip, client_ip, server_port, client_port,
        command_port, duration, rate_limit, num_flows, tos, mtu, count, packets_interval,
<<<<<<< HEAD
        max_synchro_off=None, synchronization_timeout=60,
        post_processing_entity=None, scenario_name=SCENARIO_NAME):
=======
        loss_measurement, packet_size, packet_rate, maximal_synchronization_offset=None,
        synchronization_timeout=60, post_processing_entity=None, scenario_name=SCENARIO_NAME):
>>>>>>> 7b729fa3

    #Create top network_global scenario
    scenario = Scenario(scenario_name, SCENARIO_DESCRIPTION)

    # Add Delay metrology scenario in sequential mode.
    simultaneous=False
    scenario_network_delay = network_delay.build(
            server_entity, client_entity,
            server_ip, client_ip,
            duration, simultaneous,
            max_synchro_off,
            synchronization_timeout,
            post_processing_entity)
    start_network_delay = scenario.add_function('start_scenario_instance')
    start_network_delay.configure(scenario_network_delay)

    # Add One Way Delay metrology scenario
    scenario_network_one_way_delay = network_one_way_delay.build(
            server_entity, client_entity,
            server_ip, client_ip,
            max_synchro_off,
            synchronization_timeout,
            post_processing_entity)
    start_network_one_way_delay = scenario.add_function(
            'start_scenario_instance',
            wait_finished=[start_network_delay],
            wait_delay=2)
    start_network_one_way_delay.configure(scenario_network_one_way_delay)

    # Add Jitter metrology scenario
    scenario_network_jitter = network_jitter.build(
            server_entity, client_entity, server_ip, 
            count, packets_interval,
            max_synchro_off,
            synchronization_timeout,
            post_processing_entity)
    start_network_jitter = scenario.add_function(
            'start_scenario_instance',
            wait_finished=[start_network_one_way_delay],
            wait_delay=2)
    start_network_jitter.configure(scenario_network_jitter)

    # Add forward Rate metrology sub scenario
    scenario_network_rate_forward = network_rate.build(
            server_entity, client_entity, server_ip, server_port, command_port,
            duration, rate_limit, num_flows, tos, mtu, post_processing_entity,
            scenario_name='network_rate_forward')
    start_network_rate_forward = scenario.add_function(
            'start_scenario_instance',
            wait_finished=[start_network_jitter],
            wait_delay=2)
    start_network_rate_forward.configure(scenario_network_rate_forward)

    # Add return Rate metrology sub scenario
    scenario_network_rate_return = network_rate.build(
            client_entity, server_entity, client_ip, client_port, command_port,
            duration, rate_limit, num_flows, tos, mtu, post_processing_entity,
            scenario_name='network_rate_return')
    start_network_rate_return = scenario.add_function(
            'start_scenario_instance',
            wait_finished=[start_network_rate_forward],
            wait_delay=2)
    start_network_rate_return.configure(scenario_network_rate_return)

    if loss_measurement:
        # Add forward Packet Loss Rate metrology sub scenario
        scenario_network_packet_loss_forward = network_packet_loss.build(
                server_entity, client_entity, server_ip, client_ip,
                600, packet_size, packet_rate, post_processing_entity,
                scenario_name='network_packet_loss_forward')
        start_network_packet_loss_forward = scenario.add_function(
                'start_scenario_instance',
                wait_finished=[start_network_rate_return],
                wait_delay=2)
        start_network_packet_loss_forward.configure(scenario_network_packet_loss_forward)

        # Add return Packet Loss Rate metrology sub scenario
        scenario_network_packet_loss_return = network_packet_loss.build(
                client_entity, server_entity, client_ip, server_ip,
                600, packet_size, packet_rate, post_processing_entity,
                scenario_name='network_packet_loss_return')
        start_network_packet_loss_return = scenario.add_function(
                'start_scenario_instance',
                wait_finished=[start_network_packet_loss_forward],
                wait_delay=2)
        start_network_packet_loss_return.configure(scenario_network_packet_loss_return)

    return scenario<|MERGE_RESOLUTION|>--- conflicted
+++ resolved
@@ -44,15 +44,14 @@
 
 
 def build(
-        server_entity, client_entity, server_ip, client_ip, server_port, client_port,
-        command_port, duration, rate_limit, num_flows, tos, mtu, count, packets_interval,
-<<<<<<< HEAD
-        max_synchro_off=None, synchronization_timeout=60,
-        post_processing_entity=None, scenario_name=SCENARIO_NAME):
-=======
-        loss_measurement, packet_size, packet_rate, maximal_synchronization_offset=None,
-        synchronization_timeout=60, post_processing_entity=None, scenario_name=SCENARIO_NAME):
->>>>>>> 7b729fa3
+        server_entity, client_entity, server_ip, client_ip,
+        server_port, client_port, command_port, duration,
+        rate_limit, num_flows=1, tos=0, mtu=1400, count=100,
+        packets_interval='0.1e', loss_measurement=False,
+        packet_size=500, packet_rate=10,
+        maximal_synchronization_offset=None,
+        synchronization_timeout=60, post_processing_entity=None,
+        scenario_name=SCENARIO_NAME):
 
     #Create top network_global scenario
     scenario = Scenario(scenario_name, SCENARIO_DESCRIPTION)
@@ -63,7 +62,7 @@
             server_entity, client_entity,
             server_ip, client_ip,
             duration, simultaneous,
-            max_synchro_off,
+            maximal_synchronization_offset,
             synchronization_timeout,
             post_processing_entity)
     start_network_delay = scenario.add_function('start_scenario_instance')
@@ -73,7 +72,7 @@
     scenario_network_one_way_delay = network_one_way_delay.build(
             server_entity, client_entity,
             server_ip, client_ip,
-            max_synchro_off,
+            maximal_synchronization_offset,
             synchronization_timeout,
             post_processing_entity)
     start_network_one_way_delay = scenario.add_function(
@@ -86,7 +85,7 @@
     scenario_network_jitter = network_jitter.build(
             server_entity, client_entity, server_ip, 
             count, packets_interval,
-            max_synchro_off,
+            maximal_synchronization_offset,
             synchronization_timeout,
             post_processing_entity)
     start_network_jitter = scenario.add_function(
