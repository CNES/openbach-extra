--- conflicted
+++ resolved
@@ -51,16 +51,16 @@
             '--client-ip', required=True,
             help='IP address of source of pings and packets')
     observer.add_scenario_argument(
-            '--server-port', default=7001,
+            '--server-port', default=7001, type=int,
             help='The iperf3/nuttcp server port for data')
     observer.add_scenario_argument(
-            '--client-port', default=7001,
+            '--client-port', default=7001, type=int,
             help='The iperf3/nuttcp server port for data')
     observer.add_scenario_argument(
-            '--command-port', default=7000,
+            '--command-port', default=7000, type=int,
             help='The port of nuttcp server for signalling')
     observer.add_scenario_argument(
-            '--duration', default=30,
+            '--duration', default=30, type=int,
             help='duration of each delay, rate,   scenario (s)')
     observer.add_scenario_argument(
             '--rate-limit', required=True,
@@ -68,45 +68,45 @@
             'than what you estimate between server and client for the '
             'UDP test (add m/g to set M/G b/s)')
     observer.add_scenario_argument(
-            '--num-flows', default=1,
-            help='Number of iperf3 flows generated (default : 1)')
+            '--num-flows', default=1, type=int,
+            help='Number of iperf3 flows generated')
     observer.add_scenario_argument(
-            '--tos', default=0,
-            help='Type of Service of the trafic (default : 0)')
+            '--tos', default=0, type=int,
+            help='Type of Service of the trafic')
     observer.add_scenario_argument(
-            '--mtu', default=1400,
-            help='MTU size (default : 1400)')
+            '--mtu', default=1400, type=int,
+            help='MTU size')
     observer.add_scenario_argument(
-            '--count', default=100,
+            '--count', default=100, type=int,
             help='The number of owamp packets to send')
     observer.add_scenario_argument(
             '--packets-interval', default='0.1e',
-            help='The mean average time between owamp packets (specify seconds and distribution type)'
-            'If e: random exponential distribution. If f: constant distribution')
+            help='The mean average time between owamp packets (specify '
+            'seconds and distribution type) If e: random exponential '
+            'distribution. If f: constant distribution')
     observer.add_scenario_argument(
-<<<<<<< HEAD
-            '--max-synchro-off', type=float,
-            help='maximal offset difference in milliseconds where we have to do a NTP '
-=======
             '--loss-measurement', action='store_true',
-            help='Launch a test to measure Packet Loss Rate (Warning : the test takes 10 min for each Tx direction)')
+            help='Launch a test to measure Packet Loss Rate (Warning: '
+            'the test takes 10 minutes for each Tx direction)')
     observer.add_scenario_argument(
-            '--packet-size', default=500, help='Size of the packets for the packet loss test (bytes)')
+            '--packet-size', default=500, type=int,
+            help='Size of the packets in bytes for the packet loss test')
     observer.add_scenario_argument(
-            '--packet-rate', default=10,
-            help='The number of packets to send per second in the packet loss test (pps)')
+            '--packet-rate', default=10, type=int,
+            help='The number of packets to send per second (pps) '
+            'in the packet loss test')
     observer.add_scenario_argument(
-            '--maximal-synchronization-offset', type=float,
-            help='maximal offset difference where we have to do a NTP '
->>>>>>> 7b729fa3
-            'resynchronization; if omitted, no NTP checks are performed')
+            '--max-synchro-off', '--maximal-synchronization-offset', type=float,
+            help='maximal offset difference in milliseconds where we have to do '
+            'a NTP resynchronization; if omitted, no NTP checks are performed')
     observer.add_scenario_argument(
             '--synchronization-timeout', type=float, default=60,
             help='maximal synchronization duration in seconds')
     observer.add_scenario_argument(
             '--post-processing-entity',
             help='The entity where the post-processing will be '
-            'performed (histogram/time-series jobs must be installed) if defined')
+            'performed (histogram/time-series jobs must be '
+            'installed) if defined')
 
     args = observer.parse(argv, network_global.SCENARIO_NAME)
 
@@ -125,14 +125,10 @@
                       args.mtu,
                       args.count,
                       args.packets_interval,
-<<<<<<< HEAD
-                      args.max_synchro_off,
-=======
                       args.loss_measurement,
                       args.packet_size,
                       args.packet_rate,
-                      args.maximal_synchronization_offset,
->>>>>>> 7b729fa3
+                      args.max_synchro_off,
                       args.synchronization_timeout,
                       args.post_processing_entity,
                       scenario_name=args.scenario_name)
