--- conflicted
+++ resolved
@@ -29,17 +29,10 @@
 ### wait_launched and wait_finished can contain several elements -> they must be separated by a '-'. If no element, put None
 #
 # extra_args:
-<<<<<<< HEAD
-### data-transfer	-> dst_port file_size tos mtu 	(if file_size is 0, the transfer will last duration seconds. Otherwise, it will transfer the whole specified file_size, regardless of the duration)
-### dash  		    -> protocol
-### voip  		    -> dst_port codecs				(Warning: it is impossible to launch several voip_src at same time... should be fixed later)
-### web-browsing	-> nb_runs nb_parallel_runs		(do not forget to edit the config file with correct address)
-=======
-### data_transfer	-> dst_port file_size tos mtu 	(if file_size is 0, the transfer will last duration seconds. Otherwise, it will transfer the whole specified file_size, regardless of the duration. The file size must be set to a value stricly higher than 1MB.)
-### dash  			-> protocol tornado_port
-### voip  			-> dst_port codecs				(Warning: it is impossible to launch several voip_src at same time... should be fixed later)
-### web_browsing	-> nb_runs nb_parallel_runs		(do not forget to edit the config file with correct address)
->>>>>>> c13ba2b3
+### data_transfer  -> dst_port file_size tos mtu  (if file_size is 0, the transfer will last duration seconds. Otherwise, it will transfer the whole specified file_size, regardless of the duration. The file size must be set to a value stricly higher than 1MB.)
+### dash  			   -> protocol tornado_port
+### voip  			   -> dst_port codecs             (Warning: it is impossible to launch several voip_src at same time... should be fixed later)
+### web_browsing	 -> nb_runs nb_parallel_runs    (do not forget to edit the config file with correct address)
 
 # Example launch command:
 # PYTHONPATH=~/Documents/OpenBACH/openbach-extra/apis/ python3 executor_service_traffic_mix.py @executor_service_traffic_mix_arg.txt --post-processing-entity name_entity_post_processing -o my_project run
