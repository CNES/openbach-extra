--- conflicted
+++ resolved
@@ -36,30 +36,6 @@
 '''
 
 
-<<<<<<< HEAD
-import argparse
-import pprint
-from frontend import uninstall_agent, state_agent, pretty_wait
-
-
-if __name__ == "__main__":
-    # Define Usage
-    parser = argparse.ArgumentParser(
-            description='OpenBach - Delete Agent',
-            formatter_class=argparse.ArgumentDefaultsHelpFormatter)
-    parser.add_argument('agent_ip', help='IP Address of the Agent')
-
-    # get args
-    args = parser.parse_args()
-    agent_ip = args.agent_ip
-
-    response = uninstall_agent(agent_ip)
-    if 400 <= response.status_code < 600:
-        print(response)
-        pprint.pprint(response.json())
-        exit(1)
-    pretty_wait(state_agent, status='uninstall', address=agent_ip)
-=======
 from frontend import FrontendBase
 
 
@@ -83,5 +59,4 @@
 
 
 if __name__ == '__main__':
-    UninstallAgent.autorun()
->>>>>>> 491994ad
+    UninstallAgent.autorun()